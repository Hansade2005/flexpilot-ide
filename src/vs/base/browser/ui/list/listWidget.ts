/*---------------------------------------------------------------------------------------------
 *  Copyright (c) Microsoft Corporation. All rights reserved.
 *  Licensed under the MIT License. See License.txt in the project root for license information.
 *--------------------------------------------------------------------------------------------*/

import 'vs/css!./list';
import { IDisposable, dispose } from 'vs/base/common/lifecycle';
import { isNumber } from 'vs/base/common/types';
import { range, firstIndex } from 'vs/base/common/arrays';
import { memoize } from 'vs/base/common/decorators';
import * as DOM from 'vs/base/browser/dom';
import * as platform from 'vs/base/common/platform';
import { Gesture } from 'vs/base/browser/touch';
import { KeyCode } from 'vs/base/common/keyCodes';
import { StandardKeyboardEvent } from 'vs/base/browser/keyboardEvent';
import Event, { Emitter, EventBufferer, chain, mapEvent, anyEvent } from 'vs/base/common/event';
import { domEvent } from 'vs/base/browser/event';
import { IDelegate, IRenderer, IListEvent, IListContextMenuEvent, IListMouseEvent, IListTouchEvent, IListGestureEvent } from './list';
import { ListView, IListViewOptions } from './listView';
<<<<<<< HEAD
import { ISpliceable, CombinedSpliceable } from './splice';
import { Color } from "vs/base/common/color";
import { mixin } from "vs/base/common/objects";
=======
import { Color } from 'vs/base/common/color';
import { mixin } from 'vs/base/common/objects';
import { ScrollbarVisibility } from 'vs/base/common/scrollable';
import { ISpliceable } from 'vs/base/common/sequence';
>>>>>>> 3aed2331

export interface IIdentityProvider<T> {
	(element: T): string;
}

<<<<<<< HEAD
=======
class CombinedSpliceable<T> implements ISpliceable<T> {

	constructor(private spliceables: ISpliceable<T>[]) { }

	splice(start: number, deleteCount: number, elements: T[]): void {
		for (const spliceable of this.spliceables) {
			spliceable.splice(start, deleteCount, elements);
		}
	}
}

>>>>>>> 3aed2331
interface ITraitChangeEvent {
	indexes: number[];
}

type ITraitTemplateData = HTMLElement;

interface IRenderedContainer {
	templateData: ITraitTemplateData;
	index: number;
}

class TraitRenderer<T> implements IRenderer<T, ITraitTemplateData>
{
	private renderedElements: IRenderedContainer[] = [];

	constructor(private trait: Trait<T>) { }

	get templateId(): string {
		return `template:${this.trait.trait}`;
	}

	renderTemplate(container: HTMLElement): ITraitTemplateData {
		return container;
	}

	renderElement(element: T, index: number, templateData: ITraitTemplateData): void {
		const renderedElementIndex = firstIndex(this.renderedElements, el => el.templateData === templateData);

		if (renderedElementIndex >= 0) {
			const rendered = this.renderedElements[renderedElementIndex];
			this.trait.unrender(templateData);
			rendered.index = index;
		} else {
			const rendered = { index, templateData };
			this.renderedElements.push(rendered);
		}

		this.trait.renderIndex(index, templateData);
	}

	splice(start: number, deleteCount: number, insertCount: number): void {
		const rendered: IRenderedContainer[] = [];

		for (let i = 0; i < this.renderedElements.length; i++) {
			const renderedElement = this.renderedElements[i];

			if (renderedElement.index < start) {
				rendered.push(renderedElement);
			} else if (renderedElement.index >= start + deleteCount) {
				rendered.push({
					index: renderedElement.index + insertCount - deleteCount,
					templateData: renderedElement.templateData
				});
			}
		}

		this.renderedElements = rendered;
	}

	renderIndexes(indexes: number[]): void {
		for (const { index, templateData } of this.renderedElements) {
			if (indexes.indexOf(index) > -1) {
				this.trait.renderIndex(index, templateData);
			}
		}
	}

	disposeTemplate(templateData: ITraitTemplateData): void {
		const index = firstIndex(this.renderedElements, el => el.templateData === templateData);

		if (index < 0) {
			return;
		}

		this.renderedElements.splice(index, 1);
	}
}

class Trait<T> implements ISpliceable<boolean>, IDisposable {

	/**
	 * Sorted indexes which have this trait.
	 */
	private indexes: number[];

	private _onChange = new Emitter<ITraitChangeEvent>();
	get onChange(): Event<ITraitChangeEvent> { return this._onChange.event; }

	get trait(): string { return this._trait; }

	@memoize
	get renderer(): TraitRenderer<T> {
		return new TraitRenderer<T>(this);
	}

	constructor(private _trait: string) {
		this.indexes = [];
	}

	splice(start: number, deleteCount: number, elements: boolean[]): void {
		const diff = elements.length - deleteCount;
		const end = start + deleteCount;
		const indexes = [
			...this.indexes.filter(i => i < start),
			...elements.reduce((r, hasTrait, i) => hasTrait ? [...r, i + start] : r, []),
			...this.indexes.filter(i => i >= end).map(i => i + diff)
		];

		this.renderer.splice(start, deleteCount, elements.length);
		this.set(indexes);
	}

	renderIndex(index: number, container: HTMLElement): void {
		DOM.toggleClass(container, this._trait, this.contains(index));
	}

	unrender(container: HTMLElement): void {
		DOM.removeClass(container, this._trait);
	}

	/**
	 * Sets the indexes which should have this trait.
	 *
	 * @param indexes Indexes which should have this trait.
	 * @return The old indexes which had this trait.
	 */
	set(indexes: number[]): number[] {
		const result = this.indexes;
		this.indexes = indexes;

		const toRender = disjunction(result, indexes);
		this.renderer.renderIndexes(toRender);

		this._onChange.fire({ indexes });
		return result;
	}

	get(): number[] {
		return this.indexes;
	}

	contains(index: number): boolean {
		return this.indexes.some(i => i === index);
	}

	dispose() {
		this.indexes = null;
		this._onChange = dispose(this._onChange);
	}
}

class FocusTrait<T> extends Trait<T> {

	constructor(
		private getDomId: IIdentityProvider<number>
	) {
		super('focused');
	}

	renderIndex(index: number, container: HTMLElement): void {
		super.renderIndex(index, container);
		container.setAttribute('role', 'treeitem');
		container.setAttribute('id', this.getDomId(index));
	}
}

class Aria<T> implements IRenderer<T, HTMLElement>, ISpliceable<T> {

	private length = 0;

	get templateId(): string {
		return 'aria';
	}

	splice(start: number, deleteCount: number, elements: T[]): void {
		this.length += elements.length - deleteCount;
	}

	renderTemplate(container: HTMLElement): HTMLElement {
		return container;
	}

	renderElement(element: T, index: number, container: HTMLElement): void {
		container.setAttribute('aria-setsize', `${this.length}`);
		container.setAttribute('aria-posinset', `${index + 1}`);
	}

	disposeTemplate(container: HTMLElement): void {
		// noop
	}
}

/**
 * The TraitSpliceable is used as a util class to be able
 * to preserve traits across splice calls, given an identity
 * provider.
 */
class TraitSpliceable<T> implements ISpliceable<T> {

	constructor(
		private trait: Trait<T>,
		private view: ListView<T>,
		private getId?: IIdentityProvider<T>
	) { }

	splice(start: number, deleteCount: number, elements: T[]): void {
		if (!this.getId) {
			return this.trait.splice(start, deleteCount, elements.map(e => false));
		}

		const pastElementsWithTrait = this.trait.get().map(i => this.getId(this.view.element(i)));
		const elementsWithTrait = elements.map(e => pastElementsWithTrait.indexOf(this.getId(e)) > -1);

		this.trait.splice(start, deleteCount, elementsWithTrait);
	}
}

function isInputElement(e: HTMLElement): boolean {
	return e.tagName === 'INPUT' || e.tagName === 'TEXTAREA';
}

class KeyboardController<T> implements IDisposable {

	private disposables: IDisposable[];

	constructor(
		private list: List<T>,
		private view: ListView<T>,
		options: IListOptions<T>
	) {
		const multipleSelectionSupport = !(options.multipleSelectionSupport === false);
		this.disposables = [];

		const onKeyDown = chain(domEvent(view.domNode, 'keydown'))
			.filter(e => !isInputElement(e.target as HTMLElement))
			.map(e => new StandardKeyboardEvent(e));

		onKeyDown.filter(e => e.keyCode === KeyCode.Enter).on(this.onEnter, this, this.disposables);
		onKeyDown.filter(e => e.keyCode === KeyCode.UpArrow).on(this.onUpArrow, this, this.disposables);
		onKeyDown.filter(e => e.keyCode === KeyCode.DownArrow).on(this.onDownArrow, this, this.disposables);
		onKeyDown.filter(e => e.keyCode === KeyCode.PageUp).on(this.onPageUpArrow, this, this.disposables);
		onKeyDown.filter(e => e.keyCode === KeyCode.PageDown).on(this.onPageDownArrow, this, this.disposables);
		onKeyDown.filter(e => e.keyCode === KeyCode.Escape).on(this.onEscape, this, this.disposables);

		if (multipleSelectionSupport) {
			onKeyDown.filter(e => (platform.isMacintosh ? e.metaKey : e.ctrlKey) && e.keyCode === KeyCode.KEY_A).on(this.onCtrlA, this, this.disposables);
		}
	}

	private onEnter(e: StandardKeyboardEvent): void {
		e.preventDefault();
		e.stopPropagation();
		this.list.setSelection(this.list.getFocus());
		this.list.open(this.list.getFocus());
	}

	private onUpArrow(e: StandardKeyboardEvent): void {
		e.preventDefault();
		e.stopPropagation();
		this.list.focusPrevious();
		this.list.reveal(this.list.getFocus()[0]);
		this.view.domNode.focus();
	}

	private onDownArrow(e: StandardKeyboardEvent): void {
		e.preventDefault();
		e.stopPropagation();
		this.list.focusNext();
		this.list.reveal(this.list.getFocus()[0]);
		this.view.domNode.focus();
	}

	private onPageUpArrow(e: StandardKeyboardEvent): void {
		e.preventDefault();
		e.stopPropagation();
		this.list.focusPreviousPage();
		this.list.reveal(this.list.getFocus()[0]);
		this.view.domNode.focus();
	}

	private onPageDownArrow(e: StandardKeyboardEvent): void {
		e.preventDefault();
		e.stopPropagation();
		this.list.focusNextPage();
		this.list.reveal(this.list.getFocus()[0]);
		this.view.domNode.focus();
	}

	private onCtrlA(e: StandardKeyboardEvent): void {
		e.preventDefault();
		e.stopPropagation();
		this.list.setSelection(range(this.list.length));
		this.view.domNode.focus();
	}

	private onEscape(e: StandardKeyboardEvent): void {
		e.preventDefault();
		e.stopPropagation();
		this.list.setSelection([]);
		this.view.domNode.focus();
	}

	dispose() {
		this.disposables = dispose(this.disposables);
	}
}

function isSelectionSingleChangeEvent(event: IListMouseEvent<any> | IListTouchEvent<any>): boolean {
	return platform.isMacintosh ? event.browserEvent.metaKey : event.browserEvent.ctrlKey;
}

function isSelectionRangeChangeEvent(event: IListMouseEvent<any> | IListTouchEvent<any>): boolean {
	return event.browserEvent.shiftKey;
}

function isSelectionChangeEvent(event: IListMouseEvent<any> | IListTouchEvent<any>): boolean {
	return isSelectionSingleChangeEvent(event) || isSelectionRangeChangeEvent(event);
}

class MouseController<T> implements IDisposable {

	private multipleSelectionSupport: boolean;
	private didJustPressContextMenuKey: boolean = false;
	private disposables: IDisposable[] = [];

	@memoize get onContextMenu(): Event<IListContextMenuEvent<T>> {
		const fromKeydown = chain(domEvent(this.view.domNode, 'keydown'))
			.map(e => new StandardKeyboardEvent(e))
			.filter(e => this.didJustPressContextMenuKey = e.keyCode === KeyCode.ContextMenu || (e.shiftKey && e.keyCode === KeyCode.F10))
			.filter(e => { e.preventDefault(); e.stopPropagation(); return false; })
			.event as Event<any>;

		const fromKeyup = chain(domEvent(this.view.domNode, 'keyup'))
			.filter(() => {
				const didJustPressContextMenuKey = this.didJustPressContextMenuKey;
				this.didJustPressContextMenuKey = false;
				return didJustPressContextMenuKey;
			})
			.filter(() => this.list.getFocus().length > 0)
			.map(() => {
				const index = this.list.getFocus()[0];
				const element = this.view.element(index);
				const anchor = this.view.domElement(index);
				return { index, element, anchor };
			})
			.filter(({ anchor }) => !!anchor)
			.event;

		const fromMouse = chain(this.view.onContextMenu)
			.filter(() => !this.didJustPressContextMenuKey)
			.map(({ element, index, browserEvent }) => ({ element, index, anchor: { x: browserEvent.clientX + 1, y: browserEvent.clientY } }))
			.event;

		return anyEvent<IListContextMenuEvent<T>>(fromKeydown, fromKeyup, fromMouse);
	}

	constructor(
		private list: List<T>,
		private view: ListView<T>,
		private options: IListOptions<T> = {}
	) {
		this.multipleSelectionSupport = options.multipleSelectionSupport !== false;

		view.onMouseDown(this.onMouseDown, this, this.disposables);
		view.onMouseClick(this.onPointer, this, this.disposables);
		view.onMouseDblClick(this.onDoubleClick, this, this.disposables);
		view.onTouchStart(this.onMouseDown, this, this.disposables);
		view.onTap(this.onPointer, this, this.disposables);
		Gesture.addTarget(view.domNode);
	}

	private onMouseDown(e: IListMouseEvent<T> | IListTouchEvent<T>): void {
		if (this.options.focusOnMouseDown === false) {
			e.browserEvent.preventDefault();
			e.browserEvent.stopPropagation();
		} else if (document.activeElement !== e.browserEvent.target) {
			this.view.domNode.focus();
		}

		let reference = this.list.getFocus()[0];
		reference = reference === undefined ? this.list.getSelection()[0] : reference;

		if (this.multipleSelectionSupport && isSelectionRangeChangeEvent(e)) {
			return this.changeSelection(e, reference);
		}

		const focus = e.index;
		this.list.setFocus([focus]);

		if (this.multipleSelectionSupport && isSelectionChangeEvent(e)) {
			return this.changeSelection(e, reference);
		}

		if (this.options.selectOnMouseDown) {
			this.list.setSelection([focus]);
			this.list.open([focus]);
		}
	}

	private onPointer(e: IListMouseEvent<T>): void {
		if (this.multipleSelectionSupport && isSelectionChangeEvent(e)) {
			return;
		}

		if (!this.options.selectOnMouseDown) {
			const focus = this.list.getFocus();
			this.list.setSelection(focus);
			this.list.open(focus);
		}
	}

	private onDoubleClick(e: IListMouseEvent<T>): void {
		if (this.multipleSelectionSupport && isSelectionChangeEvent(e)) {
			return;
		}

		const focus = this.list.getFocus();
		this.list.setSelection(focus);
		this.list.pin(focus);
	}

	private changeSelection(e: IListMouseEvent<T> | IListTouchEvent<T>, reference: number | undefined): void {
		const focus = e.index;

		if (isSelectionRangeChangeEvent(e) && reference !== undefined) {
			const min = Math.min(reference, focus);
			const max = Math.max(reference, focus);
			const rangeSelection = range(min, max + 1);
			const selection = this.list.getSelection();
			const contiguousRange = getContiguousRangeContaining(disjunction(selection, [reference]), reference);

			if (contiguousRange.length === 0) {
				return;
			}

			const newSelection = disjunction(rangeSelection, relativeComplement(selection, contiguousRange));
			this.list.setSelection(newSelection);

		} else if (isSelectionSingleChangeEvent(e)) {
			const selection = this.list.getSelection();
			const newSelection = selection.filter(i => i !== focus);

			if (selection.length === newSelection.length) {
				this.list.setSelection([...newSelection, focus]);
			} else {
				this.list.setSelection(newSelection);
			}
		}
	}

	dispose() {
		this.disposables = dispose(this.disposables);
	}
}

export interface IListOptions<T> extends IListViewOptions, IListStyles {
	identityProvider?: IIdentityProvider<T>;
	ariaLabel?: string;
	mouseSupport?: boolean;
	selectOnMouseDown?: boolean;
	focusOnMouseDown?: boolean;
	keyboardSupport?: boolean;
	verticalScrollMode?: ScrollbarVisibility;
	multipleSelectionSupport?: boolean;
}

export interface IListStyles {
	listFocusBackground?: Color;
	listFocusForeground?: Color;
	listActiveSelectionBackground?: Color;
	listActiveSelectionForeground?: Color;
	listFocusAndSelectionBackground?: Color;
	listFocusAndSelectionForeground?: Color;
	listInactiveSelectionBackground?: Color;
	listInactiveSelectionForeground?: Color;
	listInactiveFocusBackground?: Color;
	listHoverBackground?: Color;
	listHoverForeground?: Color;
	listDropBackground?: Color;
	listFocusOutline?: Color;
	listInactiveFocusOutline?: Color;
	listSelectionOutline?: Color;
	listHoverOutline?: Color;
}

const defaultStyles: IListStyles = {
	listFocusBackground: Color.fromHex('#073655'),
	listActiveSelectionBackground: Color.fromHex('#0E639C'),
	listActiveSelectionForeground: Color.fromHex('#FFFFFF'),
	listFocusAndSelectionBackground: Color.fromHex('#094771'),
	listFocusAndSelectionForeground: Color.fromHex('#FFFFFF'),
	listInactiveSelectionBackground: Color.fromHex('#3F3F46'),
	listHoverBackground: Color.fromHex('#2A2D2E'),
	listDropBackground: Color.fromHex('#383B3D')
};

const DefaultOptions: IListOptions<any> = {
	keyboardSupport: true,
	mouseSupport: true,
	multipleSelectionSupport: true
};

// TODO@Joao: move these utils into a SortedArray class

function getContiguousRangeContaining(range: number[], value: number): number[] {
	const index = range.indexOf(value);

	if (index === -1) {
		return [];
	}

	const result = [];
	let i = index - 1;
	while (i >= 0 && range[i] === value - (index - i)) {
		result.push(range[i--]);
	}

	result.reverse();
	i = index;
	while (i < range.length && range[i] === value + (i - index)) {
		result.push(range[i++]);
	}

	return result;
}

/**
 * Given two sorted collections of numbers, returns the intersection
 * betweem them (OR).
 */
function disjunction(one: number[], other: number[]): number[] {
	const result = [];
	let i = 0, j = 0;

	while (i < one.length || j < other.length) {
		if (i >= one.length) {
			result.push(other[j++]);
		} else if (j >= other.length) {
			result.push(one[i++]);
		} else if (one[i] === other[j]) {
			result.push(one[i]);
			i++;
			j++;
			continue;
		} else if (one[i] < other[j]) {
			result.push(one[i++]);
		} else {
			result.push(other[j++]);
		}
	}

	return result;
}

/**
 * Given two sorted collections of numbers, returns the relative
 * complement between them (XOR).
 */
function relativeComplement(one: number[], other: number[]): number[] {
	const result = [];
	let i = 0, j = 0;

	while (i < one.length || j < other.length) {
		if (i >= one.length) {
			result.push(other[j++]);
		} else if (j >= other.length) {
			result.push(one[i++]);
		} else if (one[i] === other[j]) {
			i++;
			j++;
			continue;
		} else if (one[i] < other[j]) {
			result.push(one[i++]);
		} else {
			j++;
		}
	}

	return result;
}

const numericSort = (a: number, b: number) => a - b;

class PipelineRenderer<T> implements IRenderer<T, any> {

	constructor(
		private _templateId: string,
		private renderers: IRenderer<T, any>[]
	) { }

	get templateId(): string {
		return this._templateId;
	}

	renderTemplate(container: HTMLElement): any[] {
		return this.renderers.map(r => r.renderTemplate(container));
	}

	renderElement(element: T, index: number, templateData: any[]): void {
		let i = 0;

		for (const renderer of this.renderers) {
			renderer.renderElement(element, index, templateData[i++]);
		}
	}

	disposeTemplate(templateData: any[]): void {
		let i = 0;

		for (const renderer of this.renderers) {
			renderer.disposeTemplate(templateData[i]);
		}
	}
}

export class List<T> implements ISpliceable<T>, IDisposable {

	private static InstanceCount = 0;
	private idPrefix = `list_id_${++List.InstanceCount}`;

	private focus: Trait<T>;
	private selection: Trait<T>;
	private eventBufferer = new EventBufferer();
	private view: ListView<T>;
	private spliceable: ISpliceable<T>;
	private disposables: IDisposable[];
	private styleElement: HTMLStyleElement;

	@memoize get onFocusChange(): Event<IListEvent<T>> {
		return mapEvent(this.eventBufferer.wrapEvent(this.focus.onChange), e => this.toListEvent(e));
	}

	@memoize get onSelectionChange(): Event<IListEvent<T>> {
		return mapEvent(this.eventBufferer.wrapEvent(this.selection.onChange), e => this.toListEvent(e));
	}

	readonly onContextMenu: Event<IListContextMenuEvent<T>> = Event.None;

	private _onOpen = new Emitter<number[]>();
	@memoize get onOpen(): Event<IListEvent<T>> {
		return mapEvent(this._onOpen.event, indexes => this.toListEvent({ indexes }));
	}

	private _onPin = new Emitter<number[]>();
	@memoize get onPin(): Event<IListEvent<T>> {
		return mapEvent(this._onPin.event, indexes => this.toListEvent({ indexes }));
	}

	get onMouseClick(): Event<IListMouseEvent<T>> { return this.view.onMouseClick; }
	get onMouseDblClick(): Event<IListMouseEvent<T>> { return this.view.onMouseDblClick; }
	get onMouseUp(): Event<IListMouseEvent<T>> { return this.view.onMouseUp; }
	get onMouseDown(): Event<IListMouseEvent<T>> { return this.view.onMouseDown; }
	get onMouseOver(): Event<IListMouseEvent<T>> { return this.view.onMouseOver; }
	get onMouseMove(): Event<IListMouseEvent<T>> { return this.view.onMouseMove; }
	get onMouseOut(): Event<IListMouseEvent<T>> { return this.view.onMouseOut; }
	get onTouchStart(): Event<IListTouchEvent<T>> { return this.view.onTouchStart; }
	get onTap(): Event<IListGestureEvent<T>> { return this.view.onTap; }

	get onKeyDown(): Event<KeyboardEvent> { return domEvent(this.view.domNode, 'keydown'); }
	get onKeyUp(): Event<KeyboardEvent> { return domEvent(this.view.domNode, 'keyup'); }
	get onKeyPress(): Event<KeyboardEvent> { return domEvent(this.view.domNode, 'keypress'); }

	readonly onDidFocus: Event<void>;
	readonly onDidBlur: Event<void>;

	private _onDidDispose = new Emitter<void>();
	get onDidDispose(): Event<void> { return this._onDidDispose.event; }

	constructor(
		container: HTMLElement,
		delegate: IDelegate<T>,
		renderers: IRenderer<T, any>[],
		options: IListOptions<T> = DefaultOptions
	) {
		const aria = new Aria();
		this.focus = new FocusTrait(i => this.getElementDomId(i));
		this.selection = new Trait('selected');

		mixin(options, defaultStyles, false);

		renderers = renderers.map(r => new PipelineRenderer(r.templateId, [aria, this.focus.renderer, this.selection.renderer, r]));

		this.view = new ListView(container, delegate, renderers, options);
		this.view.domNode.setAttribute('role', 'tree');
		DOM.addClass(this.view.domNode, this.idPrefix);
		this.view.domNode.tabIndex = 0;

		this.styleElement = DOM.createStyleSheet(this.view.domNode);

		this.spliceable = new CombinedSpliceable([
			aria,
			new TraitSpliceable(this.focus, this.view, options.identityProvider),
			new TraitSpliceable(this.selection, this.view, options.identityProvider),
			this.view
		]);

		this.disposables = [this.focus, this.selection, this.view, this._onDidDispose];

		this.onDidFocus = mapEvent(domEvent(this.view.domNode, 'focus', true), () => null);
		this.onDidBlur = mapEvent(domEvent(this.view.domNode, 'blur', true), () => null);

		if (typeof options.keyboardSupport !== 'boolean' || options.keyboardSupport) {
			const controller = new KeyboardController(this, this.view, options);
			this.disposables.push(controller);
		}

		if (typeof options.mouseSupport !== 'boolean' || options.mouseSupport) {
			const controller = new MouseController(this, this.view, options);
			this.disposables.push(controller);
			this.onContextMenu = controller.onContextMenu;
		}

		this.onFocusChange(this._onFocusChange, this, this.disposables);
		this.onSelectionChange(this._onSelectionChange, this, this.disposables);

		if (options.ariaLabel) {
			this.view.domNode.setAttribute('aria-label', options.ariaLabel);
		}

		this.style(options);
	}

	splice(start: number, deleteCount: number, elements: T[] = []): void {
		if (deleteCount === 0 && elements.length === 0) {
			return;
		}

		this.eventBufferer.bufferEvents(() => this.spliceable.splice(start, deleteCount, elements));
	}

	get length(): number {
		return this.view.length;
	}

	get contentHeight(): number {
		return this.view.getContentHeight();
	}

	get scrollTop(): number {
		return this.view.getScrollTop();
	}

	set scrollTop(scrollTop: number) {
		this.view.setScrollTop(scrollTop);
	}

	domFocus(): void {
		this.view.domNode.focus();
	}

	layout(height?: number): void {
		this.view.layout(height);
	}

	setSelection(indexes: number[]): void {
		indexes = indexes.sort(numericSort);
		this.selection.set(indexes);
	}

	selectNext(n = 1, loop = false): void {
		if (this.length === 0) { return; }
		const selection = this.selection.get();
		let index = selection.length > 0 ? selection[0] + n : 0;
		this.setSelection(loop ? [index % this.length] : [Math.min(index, this.length - 1)]);
	}

	selectPrevious(n = 1, loop = false): void {
		if (this.length === 0) { return; }
		const selection = this.selection.get();
		let index = selection.length > 0 ? selection[0] - n : 0;
		if (loop && index < 0) {
			index = this.length + (index % this.length);
		}
		this.setSelection([Math.max(index, 0)]);
	}

	getSelection(): number[] {
		return this.selection.get();
	}

	getSelectedElements(): T[] {
		return this.getSelection().map(i => this.view.element(i));
	}

	setFocus(indexes: number[]): void {
		indexes = indexes.sort(numericSort);
		this.focus.set(indexes);
	}

	focusNext(n = 1, loop = false): void {
		if (this.length === 0) { return; }
		const focus = this.focus.get();
		let index = focus.length > 0 ? focus[0] + n : 0;
		this.setFocus(loop ? [index % this.length] : [Math.min(index, this.length - 1)]);
	}

	focusPrevious(n = 1, loop = false): void {
		if (this.length === 0) { return; }
		const focus = this.focus.get();
		let index = focus.length > 0 ? focus[0] - n : 0;
		if (loop && index < 0) { index = (this.length + (index % this.length)) % this.length; }
		this.setFocus([Math.max(index, 0)]);
	}

	focusNextPage(): void {
		let lastPageIndex = this.view.indexAt(this.view.getScrollTop() + this.view.renderHeight);
		lastPageIndex = lastPageIndex === 0 ? 0 : lastPageIndex - 1;
		const lastPageElement = this.view.element(lastPageIndex);
		const currentlyFocusedElement = this.getFocusedElements()[0];

		if (currentlyFocusedElement !== lastPageElement) {
			this.setFocus([lastPageIndex]);
		} else {
			const previousScrollTop = this.view.getScrollTop();
			this.view.setScrollTop(previousScrollTop + this.view.renderHeight - this.view.elementHeight(lastPageIndex));

			if (this.view.getScrollTop() !== previousScrollTop) {
				// Let the scroll event listener run
				setTimeout(() => this.focusNextPage(), 0);
			}
		}
	}

	focusPreviousPage(): void {
		let firstPageIndex: number;
		const scrollTop = this.view.getScrollTop();

		if (scrollTop === 0) {
			firstPageIndex = this.view.indexAt(scrollTop);
		} else {
			firstPageIndex = this.view.indexAfter(scrollTop - 1);
		}

		const firstPageElement = this.view.element(firstPageIndex);
		const currentlyFocusedElement = this.getFocusedElements()[0];

		if (currentlyFocusedElement !== firstPageElement) {
			this.setFocus([firstPageIndex]);
		} else {
			const previousScrollTop = scrollTop;
			this.view.setScrollTop(scrollTop - this.view.renderHeight);

			if (this.view.getScrollTop() !== previousScrollTop) {
				// Let the scroll event listener run
				setTimeout(() => this.focusPreviousPage(), 0);
			}
		}
	}

	focusLast(): void {
		if (this.length === 0) { return; }
		this.setFocus([this.length - 1]);
	}

	focusFirst(): void {
		if (this.length === 0) { return; }
		this.setFocus([0]);
	}

	getFocus(): number[] {
		return this.focus.get();
	}

	getFocusedElements(): T[] {
		return this.getFocus().map(i => this.view.element(i));
	}

	reveal(index: number, relativeTop?: number): void {
		const scrollTop = this.view.getScrollTop();
		const elementTop = this.view.elementTop(index);
		const elementHeight = this.view.elementHeight(index);

		if (isNumber(relativeTop)) {
			relativeTop = relativeTop < 0 ? 0 : relativeTop;
			relativeTop = relativeTop > 1 ? 1 : relativeTop;

			// y = mx + b
			const m = elementHeight - this.view.renderHeight;
			this.view.setScrollTop(m * relativeTop + elementTop);
		} else {
			const viewItemBottom = elementTop + elementHeight;
			const wrapperBottom = scrollTop + this.view.renderHeight;

			if (elementTop < scrollTop) {
				this.view.setScrollTop(elementTop);
			} else if (viewItemBottom >= wrapperBottom) {
				this.view.setScrollTop(viewItemBottom - this.view.renderHeight);
			}
		}
	}

	private getElementDomId(index: number): string {
		return `${this.idPrefix}_${index}`;
	}

	isDOMFocused(): boolean {
		return this.view.domNode === document.activeElement;
	}

	getHTMLElement(): HTMLElement {
		return this.view.domNode;
	}

	open(indexes: number[]): void {
		this._onOpen.fire(indexes);
	}

	pin(indexes: number[]): void {
		this._onPin.fire(indexes);
	}

	style(styles: IListStyles): void {
		const content: string[] = [];

		if (styles.listFocusBackground) {
			content.push(`.monaco-list.${this.idPrefix}:focus .monaco-list-row.focused { background-color: ${styles.listFocusBackground}; }`);
		}

		if (styles.listFocusForeground) {
			content.push(`.monaco-list.${this.idPrefix}:focus .monaco-list-row.focused { color: ${styles.listFocusForeground}; }`);
		}

		if (styles.listActiveSelectionBackground) {
			content.push(`.monaco-list.${this.idPrefix}:focus .monaco-list-row.selected { background-color: ${styles.listActiveSelectionBackground}; }`);
			content.push(`.monaco-list.${this.idPrefix}:focus .monaco-list-row.selected:hover { background-color: ${styles.listActiveSelectionBackground}; }`); // overwrite :hover style in this case!
		}

		if (styles.listActiveSelectionForeground) {
			content.push(`.monaco-list.${this.idPrefix}:focus .monaco-list-row.selected { color: ${styles.listActiveSelectionForeground}; }`);
		}

		if (styles.listFocusAndSelectionBackground) {
			content.push(`.monaco-list.${this.idPrefix}:focus .monaco-list-row.selected.focused { background-color: ${styles.listFocusAndSelectionBackground}; }`);
		}

		if (styles.listFocusAndSelectionForeground) {
			content.push(`.monaco-list.${this.idPrefix}:focus .monaco-list-row.selected.focused { color: ${styles.listFocusAndSelectionForeground}; }`);
		}

		if (styles.listInactiveFocusBackground) {
			content.push(`.monaco-list.${this.idPrefix} .monaco-list-row.focused { background-color:  ${styles.listInactiveFocusBackground}; }`);
			content.push(`.monaco-list.${this.idPrefix} .monaco-list-row.focused:hover { background-color:  ${styles.listInactiveFocusBackground}; }`); // overwrite :hover style in this case!
		}

		if (styles.listInactiveSelectionBackground) {
			content.push(`.monaco-list.${this.idPrefix} .monaco-list-row.selected { background-color:  ${styles.listInactiveSelectionBackground}; }`);
			content.push(`.monaco-list.${this.idPrefix} .monaco-list-row.selected:hover { background-color:  ${styles.listInactiveSelectionBackground}; }`); // overwrite :hover style in this case!
		}

		if (styles.listInactiveSelectionForeground) {
			content.push(`.monaco-list.${this.idPrefix} .monaco-list-row.selected { color: ${styles.listInactiveSelectionForeground}; }`);
		}

		if (styles.listHoverBackground) {
			content.push(`.monaco-list.${this.idPrefix} .monaco-list-row:hover { background-color:  ${styles.listHoverBackground}; }`);
		}

		if (styles.listHoverForeground) {
			content.push(`.monaco-list.${this.idPrefix} .monaco-list-row:hover { color:  ${styles.listHoverForeground}; }`);
		}

		if (styles.listSelectionOutline) {
			content.push(`.monaco-list.${this.idPrefix} .monaco-list-row.selected { outline: 1px dotted ${styles.listSelectionOutline}; outline-offset: -1px; }`);
		}

		if (styles.listFocusOutline) {
			content.push(`.monaco-list.${this.idPrefix}:focus .monaco-list-row.focused { outline: 1px solid ${styles.listFocusOutline}; outline-offset: -1px; }`);
		}

		if (styles.listInactiveFocusOutline) {
			content.push(`.monaco-list.${this.idPrefix} .monaco-list-row.focused { outline: 1px dotted ${styles.listInactiveFocusOutline}; outline-offset: -1px; }`);
		}

		if (styles.listHoverOutline) {
			content.push(`.monaco-list.${this.idPrefix} .monaco-list-row:hover { outline: 1px dashed ${styles.listHoverOutline}; outline-offset: -1px; }`);
		}

		this.styleElement.innerHTML = content.join('\n');
	}

	private toListEvent({ indexes }: ITraitChangeEvent) {
		return { indexes, elements: indexes.map(i => this.view.element(i)) };
	}

	private _onFocusChange(): void {
		const focus = this.focus.get();

		if (focus.length > 0) {
			this.view.domNode.setAttribute('aria-activedescendant', this.getElementDomId(focus[0]));
		} else {
			this.view.domNode.removeAttribute('aria-activedescendant');
		}

		this.view.domNode.setAttribute('role', 'tree');
		DOM.toggleClass(this.view.domNode, 'element-focused', focus.length > 0);
	}

	private _onSelectionChange(): void {
		const selection = this.selection.get();

		DOM.toggleClass(this.view.domNode, 'selection-none', selection.length === 0);
		DOM.toggleClass(this.view.domNode, 'selection-single', selection.length === 1);
		DOM.toggleClass(this.view.domNode, 'selection-multiple', selection.length > 1);
	}

	dispose(): void {
		this._onDidDispose.fire();
		this.disposables = dispose(this.disposables);
	}
}<|MERGE_RESOLUTION|>--- conflicted
+++ resolved
@@ -17,35 +17,16 @@
 import { domEvent } from 'vs/base/browser/event';
 import { IDelegate, IRenderer, IListEvent, IListContextMenuEvent, IListMouseEvent, IListTouchEvent, IListGestureEvent } from './list';
 import { ListView, IListViewOptions } from './listView';
-<<<<<<< HEAD
-import { ISpliceable, CombinedSpliceable } from './splice';
-import { Color } from "vs/base/common/color";
-import { mixin } from "vs/base/common/objects";
-=======
 import { Color } from 'vs/base/common/color';
 import { mixin } from 'vs/base/common/objects';
 import { ScrollbarVisibility } from 'vs/base/common/scrollable';
 import { ISpliceable } from 'vs/base/common/sequence';
->>>>>>> 3aed2331
+import { CombinedSpliceable } from 'vs/base/browser/ui/list/splice';
 
 export interface IIdentityProvider<T> {
 	(element: T): string;
 }
 
-<<<<<<< HEAD
-=======
-class CombinedSpliceable<T> implements ISpliceable<T> {
-
-	constructor(private spliceables: ISpliceable<T>[]) { }
-
-	splice(start: number, deleteCount: number, elements: T[]): void {
-		for (const spliceable of this.spliceables) {
-			spliceable.splice(start, deleteCount, elements);
-		}
-	}
-}
-
->>>>>>> 3aed2331
 interface ITraitChangeEvent {
 	indexes: number[];
 }
