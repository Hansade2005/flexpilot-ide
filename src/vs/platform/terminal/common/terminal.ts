/*---------------------------------------------------------------------------------------------
 *  Copyright (c) Microsoft Corporation. All rights reserved.
 *  Licensed under the MIT License. See License.txt in the project root for license information.
 *--------------------------------------------------------------------------------------------*/

import { Event } from 'vs/base/common/event';
import { IDisposable } from 'vs/base/common/lifecycle';
import { IProcessEnvironment } from 'vs/base/common/platform';
import { URI } from 'vs/base/common/uri';
import { IGetTerminalLayoutInfoArgs, IOrphanQuestionReplyArgs, IPtyHostProcessReplayEvent, ISetTerminalLayoutInfoArgs } from 'vs/platform/terminal/common/terminalProcess';

export interface IRawTerminalInstanceLayoutInfo<T> {
	relativeSize: number;
	terminal: T;
}
export type ITerminalInstanceLayoutInfoById = IRawTerminalInstanceLayoutInfo<number>;
export type ITerminalInstanceLayoutInfo = IRawTerminalInstanceLayoutInfo<IPtyHostAttachTarget>;

export interface IRawTerminalTabLayoutInfo<T> {
	isActive: boolean;
	activeTerminalProcessId: number | undefined;
	terminals: IRawTerminalInstanceLayoutInfo<T>[];
}

export type ITerminalTabLayoutInfoById = IRawTerminalTabLayoutInfo<number>;
export type ITerminalTabLayoutInfo = IRawTerminalTabLayoutInfo<IPtyHostAttachTarget | null>;

export interface IRawTerminalsLayoutInfo<T> {
	tabs: IRawTerminalTabLayoutInfo<T>[];
}

export interface IPtyHostAttachTarget {
	id: number;
	pid: number;
	title: string;
	cwd: string;
	workspaceId: string;
	workspaceName: string;
	isOrphan: boolean;
}

export type ITerminalsLayoutInfo = IRawTerminalsLayoutInfo<IPtyHostAttachTarget | null>;
export type ITerminalsLayoutInfoById = IRawTerminalsLayoutInfo<number>;

export interface IBeforeProcessDataEvent {
	/**
	 * The data of the event, this can be modified by the event listener to change what gets sent
	 * to the terminal.
	 */
	data: string;
}


export interface ITerminalProcessExtHostProxy extends IDisposable {
	readonly terminalId: number;

	emitData(data: string): void;
	emitTitle(title: string): void;
	emitReady(pid: number, cwd: string): void;
	emitExit(exitCode: number | undefined): void;
	emitOverrideDimensions(dimensions: ITerminalDimensions | undefined): void;
	emitResolvedShellLaunchConfig(shellLaunchConfig: IShellLaunchConfig): void;
	emitInitialCwd(initialCwd: string): void;
	emitCwd(cwd: string): void;
	emitLatency(latency: number): void;

	onInput: Event<string>;
	onResize: Event<{ cols: number, rows: number }>;
	onAcknowledgeDataEvent: Event<number>;
	onShutdown: Event<boolean>;
	onRequestInitialCwd: Event<void>;
	onRequestCwd: Event<void>;
	onRequestLatency: Event<void>;
}

export interface ISpawnExtHostProcessRequest {
	proxy: ITerminalProcessExtHostProxy;
	shellLaunchConfig: IShellLaunchConfig;
	activeWorkspaceRootUri: URI | undefined;
	cols: number;
	rows: number;
	isWorkspaceShellAllowed: boolean;
	callback: (error: ITerminalLaunchError | undefined) => void;
}

export interface IStartExtensionTerminalRequest {
	proxy: ITerminalProcessExtHostProxy;
	cols: number;
	rows: number;
	callback: (error: ITerminalLaunchError | undefined) => void;
}

export interface IShellDefinition {
	label: string;
	path: string;
}

export interface IAvailableShellsRequest {
	callback: (shells: IShellDefinition[]) => void;
}

export interface IDefaultShellAndArgsRequest {
	useAutomationShell: boolean;
	callback: (shell: string, args: string[] | string | undefined) => void;
}

export enum LinuxDistro {
	Fedora,
	Ubuntu,
	Unknown
}

export enum TitleEventSource {
	/** From the API or the rename command that overrides any other type */
	Api,
	/** From the process name property*/
	Process,
	/** From the VT sequence */
	Sequence
}

export interface IWindowsShellHelper extends IDisposable {
	readonly onShellNameChange: Event<string>;

	getShellName(): Promise<string>;
}

export interface IRawTerminalInstanceLayoutInfo<T> {
	relativeSize: number;
	terminal: T;
}

export enum TerminalIpcChannels {
	/**
	 * Communicates between the renderer process and shared process.
	 */
	LocalPty = 'localPty',
	/**
	 * Communicates between the shared process and the pty host process.
	 */
	PtyHost = 'ptyHost',
	/**
	 * Deals with logging from the pty host process.
	 */
	Log = 'log',
	/**
	 * Enables the detection of unresponsive pty hosts.
	 */
	Heartbeat = 'heartbeat'
}

export interface IPtyService {
	readonly _serviceBrand: undefined;

	readonly onPtyHostExit?: Event<number>;
	readonly onPtyHostStart?: Event<void>;
	readonly onPtyHostUnresponsive?: Event<void>;

	readonly onProcessData: Event<{ id: number, event: IProcessDataEvent | string }>;
	readonly onProcessExit: Event<{ id: number, event: number | undefined }>;
	readonly onProcessReady: Event<{ id: number, event: { pid: number, cwd: string } }>;
	readonly onProcessTitleChanged: Event<{ id: number, event: string }>;
	readonly onProcessOverrideDimensions: Event<{ id: number, event: ITerminalDimensionsOverride | undefined }>;
	readonly onProcessResolvedShellLaunchConfig: Event<{ id: number, event: IShellLaunchConfig }>;
	readonly onProcessReplay: Event<{ id: number, event: IPtyHostProcessReplayEvent }>;

	createProcess(
		shellLaunchConfig: IShellLaunchConfig,
		cwd: string,
		cols: number,
		rows: number,
		env: IProcessEnvironment,
		executableEnv: IProcessEnvironment,
		windowsEnableConpty: boolean,
		workspaceId: string,
		workspaceName: string
	): Promise<number>;

<<<<<<< HEAD
	fetchPersistentTerminalProcess(id: number): Promise<number>;

	start(id: number): Promise<ITerminalLaunchError | { persistentTerminalId: number; } | undefined>;
=======
	shutdownAll?(): Promise<void>;

	start(id: number): Promise<ITerminalLaunchError | { remoteTerminalId: number; } | undefined>;
>>>>>>> 6cc6794d

	shutdown(id: number, immediate: boolean): Promise<void>;

	input(id: number, data: string): Promise<void>;

	resize(id: number, cols: number, rows: number): Promise<void>;

	acknowledgeDataEvent(id: number, charCount: number): Promise<void>;

	getInitialCwd(id: number): Promise<string>;

	getCwd(id: number): Promise<string>;

	getLatency(id: number): Promise<number>;

<<<<<<< HEAD
	setTerminalLayoutInfo(args: ISetTerminalLayoutInfoArgs): void;
	getTerminalLayoutInfo(args: IGetTerminalLayoutInfoArgs): Promise<ITerminalsLayoutInfo | undefined>;

	orphanQuestionReply(args: IOrphanQuestionReplyArgs): void;
=======
	restartPtyHost?(): Promise<void>;
}

export enum HeartbeatConstants {
	/**
	 * The duration between heartbeats
	 */
	BeatInterval = 5000,
	/**
	 * Defines a multiplier for BeatInterval for how long to wait before starting the second wait
	 * timer.
	 */
	FirstWaitMultiplier = 1.2,
	/**
	 * Defines a multiplier for BeatInterval for how long to wait before telling the user about
	 * non-responsiveness. The second timer is to avoid informing the user incorrectly when waking
	 * the computer up from sleep
	 */
	SecondWaitMultiplier = 1,
	/**
	 * How long to wait before telling the user about non-responsiveness when they try to create a
	 * process. This short circuits the standard wait timeouts to tell the user sooner and only
	 * create process is handled to avoid additional perf overhead.
	 */
	CreateProcessTimeout = 2000
}

export interface IHeartbeatService {
	readonly onBeat: Event<void>;
>>>>>>> 6cc6794d
}

export interface IShellLaunchConfig {
	/**
	 * The name of the terminal, if this is not set the name of the process will be used.
	 */
	name?: string;

	/**
	 * The shell executable (bash, cmd, etc.).
	 */
	executable?: string;

	/**
	 * The CLI arguments to use with executable, a string[] is in argv format and will be escaped,
	 * a string is in "CommandLine" pre-escaped format and will be used as is. The string option is
	 * only supported on Windows and will throw an exception if used on macOS or Linux.
	 */
	args?: string[] | string;

	/**
	 * The current working directory of the terminal, this overrides the `terminal.integrated.cwd`
	 * settings key.
	 */
	cwd?: string | URI;

	/**
	 * A custom environment for the terminal, if this is not set the environment will be inherited
	 * from the VS Code process.
	 */
	env?: ITerminalEnvironment;

	/**
	 * Whether to ignore a custom cwd from the `terminal.integrated.cwd` settings key (e.g. if the
	 * shell is being launched by an extension).
	 */
	ignoreConfigurationCwd?: boolean;

	/** Whether to wait for a key press before closing the terminal. */
	waitOnExit?: boolean | string;

	/**
	 * A string including ANSI escape sequences that will be written to the terminal emulator
	 * _before_ the terminal process has launched, a trailing \n is added at the end of the string.
	 * This allows for example the terminal instance to display a styled message as the first line
	 * of the terminal. Use \x1b over \033 or \e for the escape control character.
	 */
	initialText?: string;

	/**
	 * Whether an extension is controlling the terminal via a `vscode.Pseudoterminal`.
	 */
	isExtensionTerminal?: boolean;

	/**
	 * A UUID generated by the extension host process for terminals created on the extension host process.
	 */
	extHostTerminalId?: string;

	/**
	 * This is a terminal that attaches to an already running terminal.
	 */
	attachPersistentTerminal?: { id: number; pid: number; title: string; cwd: string; };

	/**
	 * Whether the terminal process environment should be exactly as provided in
	 * `TerminalOptions.env`. When this is false (default), the environment will be based on the
	 * window's environment and also apply configured platform settings like
	 * `terminal.integrated.windows.env` on top. When this is true, the complete environment must be
	 * provided as nothing will be inherited from the process or any configuration.
	 */
	strictEnv?: boolean;

	/**
	 * When enabled the terminal will run the process as normal but not be surfaced to the user
	 * until `Terminal.show` is called. The typical usage for this is when you need to run
	 * something that may need interactivity but only want to tell the user about it when
	 * interaction is needed. Note that the terminals will still be exposed to all extensions
	 * as normal.
	 */
	hideFromUser?: boolean;

	/**
	 * Whether this terminal is not a terminal that the user directly created and uses, but rather
	 * a terminal used to drive some VS Code feature.
	 */
	isFeatureTerminal?: boolean;

	/**
	 * Whether flow control is enabled for this terminal.
	 */
	flowControl?: boolean;
}

export interface ITerminalEnvironment {
	[key: string]: string | null;
}

export interface ITerminalLaunchError {
	message: string;
	code?: number;
}

/**
 * An interface representing a raw terminal child process, this contains a subset of the
 * child_process.ChildProcess node.js interface.
 */
export interface ITerminalChildProcess {
	onProcessData: Event<IProcessDataEvent | string>;
	onProcessExit: Event<number | undefined>;
	onProcessReady: Event<{ pid: number, cwd: string }>;
	onProcessTitleChanged: Event<string>;
	onProcessOverrideDimensions?: Event<ITerminalDimensionsOverride | undefined>;
	onProcessResolvedShellLaunchConfig?: Event<IShellLaunchConfig>;

	/**
	 * Starts the process.
	 *
	 * @returns undefined when the process was successfully started, otherwise an object containing
	 * information on what went wrong.
	 */
	start(): Promise<ITerminalLaunchError | { persistentTerminalId: number } | undefined>;

	/**
	 * Shutdown the terminal process.
	 *
	 * @param immediate When true the process will be killed immediately, otherwise the process will
	 * be given some time to make sure no additional data comes through.
	 */
	shutdown(immediate: boolean): void;
	input(data: string): void;
	resize(cols: number, rows: number): void;

	/**
	 * Acknowledge a data event has been parsed by the terminal, this is used to implement flow
	 * control to ensure remote processes to not get too far ahead of the client and flood the
	 * connection.
	 * @param charCount The number of characters being acknowledged.
	 */
	acknowledgeDataEvent(charCount: number): void;

	getInitialCwd(): Promise<string>;
	getCwd(): Promise<string>;
	getLatency(): Promise<number>;
}

export const enum LocalReconnectConstants {
	/**
	 * If there is no reconnection within this time-frame, consider the connection permanently closed...
	*/
	ReconnectionGraceTime = 5000, // 5 seconds
	/**
	 * Maximal grace time between the first and the last reconnection...
	*/
	ReconnectionShortGraceTime = 1000, // 1 second
}

export const enum FlowControlConstants {
	/**
	 * The number of _unacknowledged_ chars to have been sent before the pty is paused in order for
	 * the client to catch up.
	 */
	HighWatermarkChars = 100000,
	/**
	 * After flow control pauses the pty for the client the catch up, this is the number of
	 * _unacknowledged_ chars to have been caught up to on the client before resuming the pty again.
	 * This is used to attempt to prevent pauses in the flowing data; ideally while the pty is
	 * paused the number of unacknowledged chars would always be greater than 0 or the client will
	 * appear to stutter. In reality this balance is hard to accomplish though so heavy commands
	 * will likely pause as latency grows, not flooding the connection is the important thing as
	 * it's shared with other core functionality.
	 */
	LowWatermarkChars = 5000,
	/**
	 * The number characters that are accumulated on the client side before sending an ack event.
	 * This must be less than or equal to LowWatermarkChars or the terminal max never unpause.
	 */
	CharCountAckSize = 5000
}

export interface IProcessDataEvent {
	data: string;
	sync: boolean;
}

export interface ITerminalDimensions {
	/**
	 * The columns of the terminal.
	 */
	readonly cols: number;

	/**
	 * The rows of the terminal.
	 */
	readonly rows: number;
}

export interface ITerminalDimensionsOverride extends ITerminalDimensions {
	/**
	 * indicate that xterm must receive these exact dimensions, even if they overflow the ui!
	 */
	forceExactSize?: boolean;
}

export function printTime(ms: number): string {
	let h = 0;
	let m = 0;
	let s = 0;
	if (ms >= 1000) {
		s = Math.floor(ms / 1000);
		ms -= s * 1000;
	}
	if (s >= 60) {
		m = Math.floor(s / 60);
		s -= m * 60;
	}
	if (m >= 60) {
		h = Math.floor(m / 60);
		m -= h * 60;
	}
	const _h = h ? `${h}h` : ``;
	const _m = m ? `${m}m` : ``;
	const _s = s ? `${s}s` : ``;
	const _ms = ms ? `${ms}ms` : ``;
	return `${_h}${_m}${_s}${_ms}`;
}<|MERGE_RESOLUTION|>--- conflicted
+++ resolved
@@ -163,6 +163,10 @@
 	readonly onProcessOverrideDimensions: Event<{ id: number, event: ITerminalDimensionsOverride | undefined }>;
 	readonly onProcessResolvedShellLaunchConfig: Event<{ id: number, event: IShellLaunchConfig }>;
 	readonly onProcessReplay: Event<{ id: number, event: IPtyHostProcessReplayEvent }>;
+
+	restartPtyHost?(): Promise<void>;
+
+	shutdownAll?(): Promise<void>;
 
 	createProcess(
 		shellLaunchConfig: IShellLaunchConfig,
@@ -176,15 +180,9 @@
 		workspaceName: string
 	): Promise<number>;
 
-<<<<<<< HEAD
 	fetchPersistentTerminalProcess(id: number): Promise<number>;
 
 	start(id: number): Promise<ITerminalLaunchError | { persistentTerminalId: number; } | undefined>;
-=======
-	shutdownAll?(): Promise<void>;
-
-	start(id: number): Promise<ITerminalLaunchError | { remoteTerminalId: number; } | undefined>;
->>>>>>> 6cc6794d
 
 	shutdown(id: number, immediate: boolean): Promise<void>;
 
@@ -200,13 +198,11 @@
 
 	getLatency(id: number): Promise<number>;
 
-<<<<<<< HEAD
 	setTerminalLayoutInfo(args: ISetTerminalLayoutInfoArgs): void;
+
 	getTerminalLayoutInfo(args: IGetTerminalLayoutInfoArgs): Promise<ITerminalsLayoutInfo | undefined>;
 
 	orphanQuestionReply(args: IOrphanQuestionReplyArgs): void;
-=======
-	restartPtyHost?(): Promise<void>;
 }
 
 export enum HeartbeatConstants {
@@ -235,7 +231,6 @@
 
 export interface IHeartbeatService {
 	readonly onBeat: Event<void>;
->>>>>>> 6cc6794d
 }
 
 export interface IShellLaunchConfig {
