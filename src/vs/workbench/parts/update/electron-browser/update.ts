--- conflicted
+++ resolved
@@ -424,46 +424,33 @@
 			return;
 		}
 
-<<<<<<< HEAD
-		// TODO: Clean up
-		let releaseNotesAction: ShowReleaseNotesAction;
+		const actions = [{
+			label: nls.localize('updateNow', "Update Now"),
+			run: () => this.updateService.quitAndInstall()
+		}, {
+			label: nls.localize('later', "Later"),
+			run: () => { }
+		}];
+
+		// TODO@joao check why snap updates send `update` as falsy
 		if (update) {
-			releaseNotesAction = this.instantiationService.createInstance(ShowReleaseNotesAction, update.productVersion);
-		}
-
-		const applyUpdateAction = new Action('update.applyUpdate', nls.localize('updateNow', "Update Now"), undefined, true, () =>
-			this.updateService.quitAndInstall());
-
-		const handle = this.notificationService.notify({
-			severity: severity.Info,
-			message: nls.localize('updateAvailableAfterRestart', "Restart {0} to apply the latest update.", product.nameLong),
-			actions: {
-				primary: releaseNotesAction ? [applyUpdateAction, NotNowAction, releaseNotesAction] : [applyUpdateAction, NotNowAction]
-			}
-		});
-		once(handle.onDidDispose)(() => applyUpdateAction, releaseNotesAction);
-=======
-		// windows user fast updates and mac
-		this.notificationService.prompt(
-			severity.Info,
-			nls.localize('updateAvailableAfterRestart', "Restart {0} to apply the latest update.", product.nameLong),
-			[{
-				label: nls.localize('updateNow', "Update Now"),
-				run: () => this.updateService.quitAndInstall()
-			}, {
-				label: nls.localize('later', "Later"),
-				run: () => { }
-			}, {
+			actions.push({
 				label: nls.localize('releaseNotes', "Release Notes"),
 				run: () => {
 					const action = this.instantiationService.createInstance(ShowReleaseNotesAction, update.productVersion);
 					action.run();
 					action.dispose();
 				}
-			}],
+			});
+		}
+
+		// windows user fast updates and mac
+		this.notificationService.prompt(
+			severity.Info,
+			nls.localize('updateAvailableAfterRestart', "Restart {0} to apply the latest update.", product.nameLong),
+			actions,
 			{ sticky: true }
 		);
->>>>>>> ae5b8fb1
 	}
 
 	private shouldShowNotification(): boolean {
