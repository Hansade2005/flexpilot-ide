--- conflicted
+++ resolved
@@ -333,11 +333,7 @@
 	return path.replace(/^([a-z]):\\/i, (_, letter) => `${letter.toUpperCase()}:\\`);
 }
 
-<<<<<<< HEAD
-const COMMIT_FORMAT = '%H\n%aN\n%aE\n%at\n%ct\n%P\n%B';
-=======
-const COMMIT_FORMAT = '%H%n%aN%n%aE%n%at%n%P%n%B';
->>>>>>> 57ac3ed2
+const COMMIT_FORMAT = '%H%n%aN%n%aE%n%at%n%ct%n%P%n%B';
 
 export class Git {
 
